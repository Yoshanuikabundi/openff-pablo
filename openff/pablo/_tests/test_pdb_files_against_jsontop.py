--- conflicted
+++ resolved
@@ -14,10 +14,12 @@
         [],
     ),
     (
-<<<<<<< HEAD
         "prepared_pdbs/3h34_prepared.pdb",
         "prepared_pdbs/3h34_prepared.json",
-=======
+        [],
+        [],
+    ),
+    (
         "1A4T.pdb",
         "1A4T.json",
         [],
@@ -26,7 +28,6 @@
     (
         "prepared_pdbs/1a4t_samechain.pdb",
         "1A4T.json",
->>>>>>> fd9b7dc4
         [],
         [],
     ),
